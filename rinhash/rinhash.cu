#include <cuda_runtime.h>
#include <device_launch_parameters.h>
#include <stdint.h>
#include <stdio.h>
#include <string.h>
#include <vector>
#include <stdexcept>

// Include shared device functions (chỉ include .cuh hoặc .h)
#include "rinhash_device.cuh"
#include "argon2d_device.cuh"
#include "sha3-256.cu"
#include "blake3_device.cuh"

// Số block tối đa cho batch (tùy GPU)
#define MAX_BATCH_BLOCKS 16384

// Kernel đơn: mỗi lần chỉ chạy 1 thread
extern "C" __global__ void rinhash_cuda_kernel(
    const uint8_t* input, 
    size_t input_len, 
    uint8_t* output,
    block* memory,      // bộ nhớ argon2 đã cấp phát trên host, truyền vào
    uint32_t m_cost
) {
    // Chỉ 1 thread xử lý
    if (threadIdx.x == 0) {
<<<<<<< HEAD
        uint8_t blake3_out[32];
        light_hash_device(input, input_len, blake3_out);

=======
        // Step 1: BLAKE3 hash - now using light_hash_device
        light_hash_device(input, input_len, blake3_out);
        // Step 2: Argon2d hash
        uint32_t m_cost = 64; // Example
        size_t memory_size = m_cost * sizeof(block);
        block* d_memory = (block*)malloc(memory_size);
>>>>>>> b9a768b5
        uint8_t salt[11] = { 'R','i','n','C','o','i','n','S','a','l','t' };
        uint8_t argon2_out[32];
        device_argon2d_hash(argon2_out, blake3_out, 32, 2, m_cost, 1, memory, salt, sizeof(salt));

        uint8_t sha3_out[32];
        sha3_256_device(argon2_out, 32, sha3_out);
<<<<<<< HEAD

        // Copy kết quả ra output
        for (int i = 0; i < 32; i++) output[i] = sha3_out[i];
=======
        
>>>>>>> b9a768b5
    }
}

// Kernel batch: mỗi thread xử lý 1 block header
extern "C" __global__ void rinhash_cuda_kernel_batch(
    const uint8_t* headers,         // num_blocks * 80 bytes
    size_t header_len,              // = 80
    uint8_t* outputs,               // num_blocks * 32 bytes
    uint32_t num_blocks,
    block* memories,                // num_blocks * m_cost * sizeof(block)
    uint32_t m_cost
) {
    uint32_t tid = blockIdx.x * blockDim.x + threadIdx.x;
    if (tid >= num_blocks) return;
    const uint8_t* input = headers + tid * header_len;
    uint8_t* output = outputs + tid * 32;
    block* memory = memories + tid * m_cost;

    uint8_t blake3_out[32];
    light_hash_device(input, header_len, blake3_out);

    uint8_t salt[11] = { 'R','i','n','C','o','i','n','S','a','l','t' };
    uint8_t argon2_out[32];
    device_argon2d_hash(argon2_out, blake3_out, 32, 2, m_cost, 1, memory, salt, sizeof(salt));

    sha3_256_device(argon2_out, 32, output);
}


// Helper: kiểm tra lỗi CUDA
inline void check_cuda(const char* msg) {
    cudaError_t err = cudaGetLastError();
    if (err != cudaSuccess) {
        fprintf(stderr, "CUDA error at %s: %s\n", msg, cudaGetErrorString(err));
        throw std::runtime_error("CUDA error");
    }
}

// RinHash CUDA implementation (single)
extern "C" void rinhash_cuda(const uint8_t* input, size_t input_len, uint8_t* output) {
    uint8_t *d_input = nullptr;
    uint8_t *d_output = nullptr;
    block* d_memory = nullptr;
    uint32_t m_cost = 64;

    cudaError_t err;

    // Alloc device memory
    err = cudaMalloc(&d_input, input_len);
    if (err != cudaSuccess) { fprintf(stderr, "CUDA: alloc input fail\n"); return; }

    err = cudaMalloc(&d_output, 32);
    if (err != cudaSuccess) { fprintf(stderr, "CUDA: alloc output fail\n"); cudaFree(d_input); return; }

    err = cudaMalloc(&d_memory, m_cost * sizeof(block));
    if (err != cudaSuccess) { fprintf(stderr, "CUDA: alloc argon2 memory fail\n"); cudaFree(d_input); cudaFree(d_output); return; }

    // Copy input
    err = cudaMemcpy(d_input, input, input_len, cudaMemcpyHostToDevice);
    if (err != cudaSuccess) { fprintf(stderr, "CUDA: copy input fail\n"); cudaFree(d_input); cudaFree(d_output); cudaFree(d_memory); return; }

    // Launch kernel
    rinhash_cuda_kernel<<<256, 1024>>>(d_input, input_len, d_output, d_memory, m_cost);
    cudaDeviceSynchronize();
    check_cuda("rinhash_cuda_kernel");

    // Copy result
    err = cudaMemcpy(output, d_output, 32, cudaMemcpyDeviceToHost);
    if (err != cudaSuccess) { fprintf(stderr, "CUDA: copy output fail\n"); }

    // Free
    cudaFree(d_input);
    cudaFree(d_output);
    cudaFree(d_memory);
}

// Batch processing version for mining
extern "C" void rinhash_cuda_batch(
    const uint8_t* block_headers,
    size_t block_header_len,
    uint8_t* outputs,
    uint32_t num_blocks
) {
    if (num_blocks > MAX_BATCH_BLOCKS) {
        fprintf(stderr, "Batch too large (max %u)\n", MAX_BATCH_BLOCKS);
        return;
    }

    uint8_t *d_headers = nullptr, *d_outputs = nullptr;
    block* d_memories = nullptr;
    uint32_t m_cost = 64;
    size_t headers_size = block_header_len * num_blocks;
    size_t outputs_size = 32 * num_blocks;
    size_t memories_size = num_blocks * m_cost * sizeof(block);

    cudaError_t err;
    err = cudaMalloc(&d_headers, headers_size);
    if (err != cudaSuccess) { fprintf(stderr, "CUDA: alloc headers fail\n"); return; }
    err = cudaMalloc(&d_outputs, outputs_size);
    if (err != cudaSuccess) { fprintf(stderr, "CUDA: alloc outputs fail\n"); cudaFree(d_headers); return; }
    err = cudaMalloc(&d_memories, memories_size);
    if (err != cudaSuccess) { fprintf(stderr, "CUDA: alloc argon2 memories fail\n"); cudaFree(d_headers); cudaFree(d_outputs); return; }

    cudaMemset(d_outputs, 0xee, outputs_size);
    cudaMemcpy(d_headers, block_headers, headers_size, cudaMemcpyHostToDevice);

    const int threads_per_block = 128;
    int blocks = (num_blocks + threads_per_block - 1) / threads_per_block;
    rinhash_cuda_kernel_batch<<<blocks, threads_per_block>>>(
        d_headers, block_header_len, d_outputs, num_blocks, d_memories, m_cost
    );
    cudaDeviceSynchronize();
    check_cuda("rinhash_cuda_kernel_batch");

    err = cudaMemcpy(outputs, d_outputs, outputs_size, cudaMemcpyDeviceToHost);
    if (err != cudaSuccess) { fprintf(stderr, "CUDA: copy output batch fail\n"); }

    cudaFree(d_headers);
    cudaFree(d_outputs);
    cudaFree(d_memories);
}

// Helper function to convert a block header to bytes
extern "C" void blockheader_to_bytes(
    const uint32_t* version,
    const uint32_t* prev_block,
    const uint32_t* merkle_root,
    const uint32_t* timestamp,
    const uint32_t* bits,
    const uint32_t* nonce,
    uint8_t* output,
    size_t* output_len
) {
    size_t offset = 0;
    memcpy(output + offset, version, 4); offset += 4;
    memcpy(output + offset, prev_block, 32); offset += 32;
    memcpy(output + offset, merkle_root, 32); offset += 32;
    memcpy(output + offset, timestamp, 4); offset += 4;
    memcpy(output + offset, bits, 4); offset += 4;
    memcpy(output + offset, nonce, 4); offset += 4;
    *output_len = offset;
}

// Main RinHash function that would be called from outside
extern "C" void RinHash(
    const uint32_t* version,
    const uint32_t* prev_block,
    const uint32_t* merkle_root,
    const uint32_t* timestamp,
    const uint32_t* bits,
    const uint32_t* nonce,
    uint8_t* output
) {
    uint8_t block_header[80]; // Standard block header size
    size_t block_header_len;
    blockheader_to_bytes(
        version,
        prev_block,
        merkle_root,
        timestamp,
        bits,
        nonce,
        block_header,
        &block_header_len
    );
    rinhash_cuda(block_header, block_header_len, output);
}

bool is_better(uint8_t* hash1, uint8_t* hash2) {
    for (int i = 7; i >= 0; i--) {
        uint32_t h1 = ((uint32_t)hash1[i*4 + 0]) |
                      ((uint32_t)hash1[i*4 + 1] << 8) |
                      ((uint32_t)hash1[i*4 + 2] << 16) |
                      ((uint32_t)hash1[i*4 + 3] << 24);
        uint32_t h2 = ((uint32_t)hash2[i*4 + 0]) |
                      ((uint32_t)hash2[i*4 + 1] << 8) |
                      ((uint32_t)hash2[i*4 + 2] << 16) |
                      ((uint32_t)hash2[i*4 + 3] << 24);
        if (h1 < h2) return true;
        if (h1 > h2) return false;
    }
    return false; // equal
}

// Mining function that tries different nonces
extern "C" void RinHash_mine(
    const uint32_t* work_data,
    uint32_t nonce_offset,
    uint32_t start_nonce,
    uint32_t num_nonces,
    uint32_t* found_nonce,
    uint8_t* target_hash,
    uint8_t* best_hash
) {
    const size_t block_header_len = 80;
<<<<<<< HEAD
    if (num_nonces > MAX_BATCH_BLOCKS) {
        fprintf(stderr, "Mining batch too large (max %u)\n", MAX_BATCH_BLOCKS);
        return;
    }
    std::vector<uint8_t> block_headers(block_header_len * num_nonces);
    std::vector<uint8_t> hashes(32 * num_nonces);

=======
    int headerbytes = block_header_len * num_nonces;
    int hashbytes = 32 * num_nonces;
    uint8_t block_headers[80 * 1024];
    uint8_t hashes[32 * 1024];
    cudaDeviceSetLimit(cudaLimitMallocHeapSize, 256 * 1024 * 1024); // 128MB
>>>>>>> b9a768b5
    // Prepare block headers with different nonces
    for (uint32_t i = 0; i < num_nonces; i++) {
        uint32_t current_nonce = start_nonce + i;
        uint32_t work_data_copy[20];
        memcpy(work_data_copy, work_data, 80);
        work_data_copy[nonce_offset] = current_nonce;
        memcpy(&block_headers[i * block_header_len], work_data_copy, 80);
    }

    // Calculate hashes for all nonces
    rinhash_cuda_batch(block_headers.data(), block_header_len, hashes.data(), num_nonces);

    // Initialize best_hash with the first hash
    memcpy(best_hash, hashes.data(), 32);
    *found_nonce = start_nonce;
    for (uint32_t i = 1; i < num_nonces; i++) {
        uint8_t* current_hash = hashes.data() + i * 32;
        if (is_better(current_hash, best_hash)) {
            memcpy(best_hash, current_hash, 32);
            *found_nonce = start_nonce + i;
        }
    }
}<|MERGE_RESOLUTION|>--- conflicted
+++ resolved
@@ -25,31 +25,18 @@
 ) {
     // Chỉ 1 thread xử lý
     if (threadIdx.x == 0) {
-<<<<<<< HEAD
-        uint8_t blake3_out[32];
-        light_hash_device(input, input_len, blake3_out);
-
-=======
         // Step 1: BLAKE3 hash - now using light_hash_device
         light_hash_device(input, input_len, blake3_out);
         // Step 2: Argon2d hash
         uint32_t m_cost = 64; // Example
         size_t memory_size = m_cost * sizeof(block);
         block* d_memory = (block*)malloc(memory_size);
->>>>>>> b9a768b5
         uint8_t salt[11] = { 'R','i','n','C','o','i','n','S','a','l','t' };
         uint8_t argon2_out[32];
         device_argon2d_hash(argon2_out, blake3_out, 32, 2, m_cost, 1, memory, salt, sizeof(salt));
 
         uint8_t sha3_out[32];
         sha3_256_device(argon2_out, 32, sha3_out);
-<<<<<<< HEAD
-
-        // Copy kết quả ra output
-        for (int i = 0; i < 32; i++) output[i] = sha3_out[i];
-=======
-        
->>>>>>> b9a768b5
     }
 }
 
@@ -245,21 +232,11 @@
     uint8_t* best_hash
 ) {
     const size_t block_header_len = 80;
-<<<<<<< HEAD
-    if (num_nonces > MAX_BATCH_BLOCKS) {
-        fprintf(stderr, "Mining batch too large (max %u)\n", MAX_BATCH_BLOCKS);
-        return;
-    }
-    std::vector<uint8_t> block_headers(block_header_len * num_nonces);
-    std::vector<uint8_t> hashes(32 * num_nonces);
-
-=======
     int headerbytes = block_header_len * num_nonces;
     int hashbytes = 32 * num_nonces;
     uint8_t block_headers[80 * 1024];
     uint8_t hashes[32 * 1024];
     cudaDeviceSetLimit(cudaLimitMallocHeapSize, 256 * 1024 * 1024); // 128MB
->>>>>>> b9a768b5
     // Prepare block headers with different nonces
     for (uint32_t i = 0; i < num_nonces; i++) {
         uint32_t current_nonce = start_nonce + i;
